--- conflicted
+++ resolved
@@ -19,12 +19,6 @@
     = src
 packages = find:
 python_requires = >=3.11
-<<<<<<< HEAD
-
-=======
-install_requires =
-    boto3>=1.35.0
->>>>>>> cd62ac3d
 
 [options.extras_require]
 aws =
@@ -34,14 +28,9 @@
 openai =
     openai>=1.55.3
 all =
-<<<<<<< HEAD
     anthropic==0.40.0
     openai==1.55.3
     boto3==1.35.0
-=======
-    anthropic>=0.40.0
-    openai>=1.55.3
->>>>>>> cd62ac3d
 
 [options.packages.find]
 where = src
